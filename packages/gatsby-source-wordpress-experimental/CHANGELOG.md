--- conflicted
+++ resolved
@@ -5,17 +5,9 @@
 ### New Features
 
 - Added plugin option `debug.graphql.writeQueriesToDisk` which writes out all the internal GraphQL queries to `./WordPress/GraphQL/[typname]` for each node type.
-<<<<<<< HEAD
-- Automatically generate fragments when types are infinitely nested within themselves. This makes fetching circular references more efficient and prevents running out of memory.
+- Automatically generate fragments when types are infinitely nested within themselves. This makes fetching circular references more efficient and prevents running out of memory. wp-graphql-gutenberg and wp-graphql-woocommerce now appear to work!
 - Increased default query depth and circular query limit since queries are more efficient now.
 - Added the ability to exclude fields on the RootQuery via plugin options.
-
-### Bug Fixes
-
-- When generating queries fields which are circular between 2 types are now disallowed and not fetched. This indicates that these are connections which can't be identified as nodes so there is no efficient way to fetch them. They are excluded and the schema author should make these connections identifiable as nodes by adding an id field to them.
-- Switch from graphql-prettier to prettier since it turns out the former is not very accurate. This was a minor bug but could affect debugging accuracy when queries were prettified.
-- Non node root fields which take any input arg with a type of ID are automatically ignored now. They are almost definitely unusable without input args.
-=======
 - Removed some fields that require auth by default:
 
 ```js
@@ -29,7 +21,12 @@
   excludeFieldNames: [`email`],
 },
 ```
->>>>>>> 94790885
+
+### Bug Fixes
+
+- When generating queries fields which are circular between 2 types are now disallowed and not fetched. This indicates that these are connections which can't be identified as nodes so there is no efficient way to fetch them. They are excluded and the schema author should make these connections identifiable as nodes by adding an id field to them.
+- Switch from graphql-prettier to prettier since it turns out the former is not very accurate. This was a minor bug but could affect debugging accuracy when queries were prettified.
+- Non node root fields which take any input arg with a type of ID are automatically ignored now. They are almost definitely unusable without input args.
 
 ## 0.1.13
 
