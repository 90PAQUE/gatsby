{
  "name": "gatsby-plugin-nprogress",
  "description": "Shows page loading indicator when loading page resources is delayed",
<<<<<<< HEAD
  "version": "2.0.0-alpha.4",
=======
  "version": "1.0.14",
>>>>>>> f7ed4a13
  "author": "Kyle Mathews<mathews.kyle@gmail.com>",
  "bugs": {
    "url": "https://github.com/gatsbyjs/gatsby/issues"
  },
  "dependencies": {
    "@babel/runtime": "^7.0.0-beta.42",
    "nprogress": "^0.2.0"
  },
  "devDependencies": {
    "@babel/cli": "^7.0.0-beta.42",
    "@babel/core": "^7.0.0-beta.42",
    "cross-env": "^5.1.4"
  },
  "homepage": "https://github.com/gatsbyjs/gatsby/tree/master/packages/gatsby-plugin-nprogress#readme",
  "keywords": [
    "gatsby",
    "gatsby-plugin"
  ],
  "license": "MIT",
  "main": "index.js",
  "peerDependencies": {
    "gatsby": ">2.0.0-alpha"
  },
  "repository": "https://github.com/gatsbyjs/gatsby/tree/master/packages/gatsby-plugin-nprogress",
  "scripts": {
    "build": "babel src --out-dir . --ignore __tests__",
    "prepublish": "cross-env NODE_ENV=production npm run build",
    "watch": "babel -w src --out-dir . --ignore __tests__"
  }
}<|MERGE_RESOLUTION|>--- conflicted
+++ resolved
@@ -1,11 +1,7 @@
 {
   "name": "gatsby-plugin-nprogress",
   "description": "Shows page loading indicator when loading page resources is delayed",
-<<<<<<< HEAD
   "version": "2.0.0-alpha.4",
-=======
-  "version": "1.0.14",
->>>>>>> f7ed4a13
   "author": "Kyle Mathews<mathews.kyle@gmail.com>",
   "bugs": {
     "url": "https://github.com/gatsbyjs/gatsby/issues"
