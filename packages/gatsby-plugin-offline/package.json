{
  "name": "gatsby-plugin-offline",
  "description": "Gatsby plugin which sets up a site to be able to run offline",
<<<<<<< HEAD
  "version": "2.0.0-alpha.2",
=======
  "version": "1.0.12",
>>>>>>> f465b38e
  "author": "Kyle Mathews <mathews.kyle@gmail.com>",
  "devDependencies": {
    "babel-cli": "^6.26.0",
    "cross-env": "^5.0.5"
  },
  "keywords": [
    "gatsby",
    "gatsby-plugin",
    "offline",
    "precache",
    "service-worker"
  ],
  "license": "MIT",
  "main": "index.js",
  "scripts": {
    "build": "babel src --out-dir . --ignore __tests__",
    "watch": "babel -w src --out-dir . --ignore __tests__",
    "prepublish": "cross-env NODE_ENV=production npm run build"
  },
  "dependencies": {
    "babel-runtime": "^6.26.0",
    "sw-precache": "^5.0.0"
  }
}<|MERGE_RESOLUTION|>--- conflicted
+++ resolved
@@ -1,11 +1,7 @@
 {
   "name": "gatsby-plugin-offline",
   "description": "Gatsby plugin which sets up a site to be able to run offline",
-<<<<<<< HEAD
-  "version": "2.0.0-alpha.2",
-=======
-  "version": "1.0.12",
->>>>>>> f465b38e
+  "version": "2.0.0-alpha.f20ac0ed",
   "author": "Kyle Mathews <mathews.kyle@gmail.com>",
   "devDependencies": {
     "babel-cli": "^6.26.0",
