{
  "name": "gatsby-source-medium",
  "description": "Gatsby source plugin for building websites using Medium as a data source",
<<<<<<< HEAD
  "version": "1.0.13-2",
=======
  "version": "1.0.14",
>>>>>>> f7ed4a13
  "author": "Robert Vogt <robert@smartive.ch>",
  "bugs": {
    "url": "https://github.com/gatsbyjs/gatsby/issues"
  },
  "dependencies": {
    "@babel/runtime": "^7.0.0-beta.42",
    "axios": "^0.18.0"
  },
  "devDependencies": {
    "@babel/cli": "^7.0.0-beta.42",
    "@babel/core": "^7.0.0-beta.42",
    "cross-env": "^5.1.4"
  },
  "homepage": "https://github.com/gatsbyjs/gatsby/tree/master/packages/gatsby-source-medium#readme",
  "keywords": [
    "gatsby",
    "gatsby-plugin"
  ],
  "license": "MIT",
  "main": "index.js",
  "repository": "https://github.com/gatsbyjs/gatsby/tree/master/packages/gatsby-source-medium",
  "scripts": {
    "build": "babel src --out-dir . --ignore __tests__",
    "prepublish": "cross-env NODE_ENV=production npm run build",
    "watch": "babel -w src --out-dir . --ignore __tests__"
  }
}<|MERGE_RESOLUTION|>--- conflicted
+++ resolved
@@ -1,11 +1,7 @@
 {
   "name": "gatsby-source-medium",
   "description": "Gatsby source plugin for building websites using Medium as a data source",
-<<<<<<< HEAD
   "version": "1.0.13-2",
-=======
-  "version": "1.0.14",
->>>>>>> f7ed4a13
   "author": "Robert Vogt <robert@smartive.ch>",
   "bugs": {
     "url": "https://github.com/gatsbyjs/gatsby/issues"
