/* eslint-disable @typescript-eslint/no-namespace */

import fs from "fs-extra"
import Bluebird from "bluebird"
import * as path from "path"
import { generateHtmlPath, fixedPagePath } from "gatsby-core-utils"

<<<<<<< HEAD
import { getPageHtmlFilePath } from "../../page-html"
import {
  readWebpackStats,
  getScriptsAndStylesForTemplate,
  clearCache as clearAssetsMappingCache,
} from "../../client-assets-for-template"
import type { IPageDataWithQueryResult } from "../../page-data"
import type { IRenderHtmlResult } from "../../../commands/build-html"
import {
  clearStaticQueryCaches,
  IResourcesForTemplate,
  getStaticQueryContext,
} from "../../static-query-utils"
=======
import { IPageDataWithQueryResult } from "../../page-data"
import { IRenderHtmlResult } from "../../../commands/build-html"
>>>>>>> 114e3d39
// we want to force posix-style joins, so Windows doesn't produce backslashes for urls
const { join } = path.posix

declare global {
  namespace NodeJS {
    // eslint-disable-next-line @typescript-eslint/naming-convention
    interface Global {
      unsafeBuiltinUsage: Array<string> | undefined
    }
  }
}

/**
 * Used to track if renderHTMLProd / renderHTMLDev are called within same "session" (from same renderHTMLQueue call).
 * As long as sessionId remains the same we can rely on memoized/cached resources for templates, css file content for inlining and static query results.
 * If session changes we invalidate our memoization caches.
 */
let lastSessionId = 0
let htmlComponentRenderer
let webpackStats

const resourcesForTemplateCache = new Map<string, IResourcesForTemplate>()
const inFlightResourcesForTemplate = new Map<
  string,
  Promise<IResourcesForTemplate>
>()

function clearCaches(): void {
  clearStaticQueryCaches()
  resourcesForTemplateCache.clear()
  inFlightResourcesForTemplate.clear()

  clearAssetsMappingCache()
}

async function readPageData(
  publicDir: string,
  pagePath: string
): Promise<IPageDataWithQueryResult> {
  const filePath = join(
    publicDir,
    `page-data`,
    fixedPagePath(pagePath),
    `page-data.json`
  )
  const rawPageData = await fs.readFile(filePath, `utf-8`)

  return JSON.parse(rawPageData)
}

async function doGetResourcesForTemplate(
  pageData: IPageDataWithQueryResult
): Promise<IResourcesForTemplate> {
  const scriptsAndStyles = await getScriptsAndStylesForTemplate(
    pageData.componentChunkName,
    webpackStats
  )

  const { staticQueryContext } = await getStaticQueryContext(
    pageData.staticQueryHashes
  )

  return {
    staticQueryContext,
    ...scriptsAndStyles,
  }
}

async function getResourcesForTemplate(
  pageData: IPageDataWithQueryResult
): Promise<IResourcesForTemplate> {
  const memoizedResourcesForTemplate = resourcesForTemplateCache.get(
    pageData.componentChunkName
  )
  if (memoizedResourcesForTemplate) {
    return memoizedResourcesForTemplate
  }

  const inFlight = inFlightResourcesForTemplate.get(pageData.componentChunkName)
  if (inFlight) {
    return inFlight
  }

  const doWorkPromise = doGetResourcesForTemplate(pageData)
  inFlightResourcesForTemplate.set(pageData.componentChunkName, doWorkPromise)

  const resources = await doWorkPromise

  resourcesForTemplateCache.set(pageData.componentChunkName, resources)
  inFlightResourcesForTemplate.delete(pageData.componentChunkName)

  return resources
}

export const renderHTMLProd = async ({
  htmlComponentRendererPath,
  paths,
  envVars,
  sessionId,
}: {
  htmlComponentRendererPath: string
  paths: Array<string>
  envVars: Array<[string, string | undefined]>
  sessionId: number
}): Promise<IRenderHtmlResult> => {
  const publicDir = join(process.cwd(), `public`)

  const unsafeBuiltinsUsageByPagePath = {}

  // Check if we need to do setup and cache clearing. Within same session we can reuse memoized data,
  // but it's not safe to reuse them in different sessions. Check description of `lastSessionId` for more details
  if (sessionId !== lastSessionId) {
    clearCaches()

    // This is being executed in child process, so we need to set some vars
    // for modules that aren't bundled by webpack.
    envVars.forEach(([key, value]) => (process.env[key] = value))

    htmlComponentRenderer = require(htmlComponentRendererPath)

    webpackStats = await readWebpackStats(publicDir)

    lastSessionId = sessionId

    if (global.unsafeBuiltinUsage && global.unsafeBuiltinUsage.length > 0) {
      unsafeBuiltinsUsageByPagePath[`__import_time__`] =
        global.unsafeBuiltinUsage
    }
  }

  await Bluebird.map(
    paths,
    async pagePath => {
      try {
        const pageData = await readPageData(publicDir, pagePath)
        const resourcesForTemplate = await getResourcesForTemplate(pageData)

        const { html, unsafeBuiltinsUsage } =
          await htmlComponentRenderer.default({
            pagePath,
            pageData,
            ...resourcesForTemplate,
          })

        if (unsafeBuiltinsUsage.length > 0) {
          unsafeBuiltinsUsageByPagePath[pagePath] = unsafeBuiltinsUsage
        }

        return fs.outputFile(generateHtmlPath(publicDir, pagePath), html)
      } catch (e) {
        if (e.unsafeBuiltinsUsage && e.unsafeBuiltinsUsage.length > 0) {
          unsafeBuiltinsUsageByPagePath[pagePath] = e.unsafeBuiltinsUsage
        }
        // add some context to error so we can display more helpful message
        e.context = {
          path: pagePath,
          unsafeBuiltinsUsageByPagePath,
        }
        throw e
      }
    },
    { concurrency: 2 }
  )

  return { unsafeBuiltinsUsageByPagePath }
}

// TODO: remove when DEV_SSR is done
export const renderHTMLDev = async ({
  htmlComponentRendererPath,
  paths,
  envVars,
  sessionId,
}: {
  htmlComponentRendererPath: string
  paths: Array<string>
  envVars: Array<[string, string | undefined]>
  sessionId: number
}): Promise<Array<unknown>> => {
  const outputDir = join(process.cwd(), `.cache`, `develop-html`)

  // Check if we need to do setup and cache clearing. Within same session we can reuse memoized data,
  // but it's not safe to reuse them in different sessions. Check description of `lastSessionId` for more details
  if (sessionId !== lastSessionId) {
    clearCaches()

    // This is being executed in child process, so we need to set some vars
    // for modules that aren't bundled by webpack.
    envVars.forEach(([key, value]) => (process.env[key] = value))

    htmlComponentRenderer = require(htmlComponentRendererPath)

    lastSessionId = sessionId
  }

  return Bluebird.map(
    paths,
    async pagePath => {
      try {
        const htmlString = await htmlComponentRenderer.default({
          pagePath,
        })
        return fs.outputFile(generateHtmlPath(outputDir, pagePath), htmlString)
      } catch (e) {
        // add some context to error so we can display more helpful message
        e.context = {
          path: pagePath,
        }
        throw e
      }
    },
    { concurrency: 2 }
  )
}<|MERGE_RESOLUTION|>--- conflicted
+++ resolved
@@ -5,8 +5,6 @@
 import * as path from "path"
 import { generateHtmlPath, fixedPagePath } from "gatsby-core-utils"
 
-<<<<<<< HEAD
-import { getPageHtmlFilePath } from "../../page-html"
 import {
   readWebpackStats,
   getScriptsAndStylesForTemplate,
@@ -19,10 +17,6 @@
   IResourcesForTemplate,
   getStaticQueryContext,
 } from "../../static-query-utils"
-=======
-import { IPageDataWithQueryResult } from "../../page-data"
-import { IRenderHtmlResult } from "../../../commands/build-html"
->>>>>>> 114e3d39
 // we want to force posix-style joins, so Windows doesn't produce backslashes for urls
 const { join } = path.posix
 
