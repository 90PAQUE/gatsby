import loader from "./loader"

const prefetchPathname = loader.enqueue

function graphql() {
  throw new Error(
    `It appears like Gatsby is misconfigured. Gatsby related \`graphql\` calls ` +
      `are supposed to only be evaluated at compile time, and then compiled away. ` +
      `Unfortunately, something went wrong and the query was left in the compiled code.\n\n` +
      `Unless your site has a complex or custom babel/Gatsby configuration this is likely a bug in Gatsby.`
  )
}

export { default as PageRenderer } from "./public-page-renderer"
export { useScrollRestoration } from "gatsby-react-router-scroll"
export {
  default as Link,
  withPrefix,
  withAssetPrefix,
  navigate,
  parsePath,
} from "gatsby-link"

export { graphql, prefetchPathname }
<<<<<<< HEAD
export {
  StaticQueryContext,
  useStaticQuery,
  StaticQueryServerContext,
} from "./static-query"

export { Slice } from "./slice"

=======
export { StaticQuery, StaticQueryContext, useStaticQuery } from "./static-query"
>>>>>>> 5e639b84
export * from "gatsby-script"<|MERGE_RESOLUTION|>--- conflicted
+++ resolved
@@ -22,16 +22,6 @@
 } from "gatsby-link"
 
 export { graphql, prefetchPathname }
-<<<<<<< HEAD
-export {
-  StaticQueryContext,
-  useStaticQuery,
-  StaticQueryServerContext,
-} from "./static-query"
-
+export { StaticQuery, StaticQueryContext, useStaticQuery } from "./static-query"
 export { Slice } from "./slice"
-
-=======
-export { StaticQuery, StaticQueryContext, useStaticQuery } from "./static-query"
->>>>>>> 5e639b84
 export * from "gatsby-script"