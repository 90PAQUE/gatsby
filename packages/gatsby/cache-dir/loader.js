--- conflicted
+++ resolved
@@ -124,13 +124,10 @@
     this.inFlightDb = new Map()
     this.staticQueryDb = {}
     this.pageDataDb = new Map()
-<<<<<<< HEAD
+    this.partialHydrationDb = new Map()
     this.slicesDataDb = new Map()
     this.sliceInflightDb = new Map()
     this.slicesDb = new Map()
-=======
-    this.partialHydrationDb = new Map()
->>>>>>> 5dbb1038
     this.isPrefetchQueueRunning = false
     this.prefetchQueued = []
     this.prefetchTriggered = new Set()
@@ -308,21 +305,6 @@
     })
   }
 
-<<<<<<< HEAD
-  loadSliceDataJson(sliceName) {
-    if (this.slicesDataDb.has(sliceName)) {
-      const jsonPayload = this.slicesDataDb.get(sliceName)
-      return Promise.resolve({ sliceName, jsonPayload })
-    }
-
-    // TODO: setup correct (no)caching headers
-    const url = `/slice-data/${sliceName}.json?v=${Date.now()}`
-    return doFetch(url, `GET`).then(res => {
-      const jsonPayload = JSON.parse(res.responseText)
-
-      this.slicesDataDb.set(sliceName, jsonPayload)
-      return { sliceName, jsonPayload }
-=======
   loadPartialHydrationJson(rawPath) {
     const pagePath = findPath(rawPath)
     if (this.partialHydrationDb.has(pagePath)) {
@@ -336,7 +318,22 @@
       this.partialHydrationDb.set(pagePath, pageData)
 
       return pageData
->>>>>>> 5dbb1038
+    })
+  }
+
+  loadSliceDataJson(sliceName) {
+    if (this.slicesDataDb.has(sliceName)) {
+      const jsonPayload = this.slicesDataDb.get(sliceName)
+      return Promise.resolve({ sliceName, jsonPayload })
+    }
+
+    // TODO: setup correct (no)caching headers
+    const url = `/slice-data/${sliceName}.json?v=${Date.now()}`
+    return doFetch(url, `GET`).then(res => {
+      const jsonPayload = JSON.parse(res.responseText)
+
+      this.slicesDataDb.set(sliceName, jsonPayload)
+      return { sliceName, jsonPayload }
     })
   }
 
@@ -378,121 +375,6 @@
           }
         }
 
-<<<<<<< HEAD
-      let pageData = result.payload
-      const {
-        componentChunkName,
-        staticQueryHashes: pageStaticQueryHashes = [],
-        slicesMap = {},
-      } = pageData
-
-      //     "slicesMap": {
-      //   "header": "header-fr",
-      //   "header-fr": "header-fr",
-      //   "about-author": "about-author",
-      //   "footer": "footer"
-      // }
-
-      const finalResult = {}
-
-      const dedupedSliceNames = Array.from(new Set(Object.values(slicesMap)))
-
-      const loadSlice = slice => {
-        if (this.slicesDb.has(slice.name)) {
-          return this.slicesDb.get(slice.name)
-        } else if (this.sliceInflightDb.has(slice.name)) {
-          return this.sliceInflightDb.get(slice.name)
-        }
-
-        const inFlight = this.loadComponent(slice.componentChunkName).then(
-          component => {
-            return {
-              component: preferDefault(component),
-              sliceContext: slice.result.sliceContext,
-              data: slice.result.data,
-            }
-          }
-        )
-
-        this.sliceInflightDb.set(slice.name, inFlight)
-        inFlight.then(results => {
-          this.slicesDb.set(slice.name, results)
-          this.sliceInflightDb.delete(slice.name)
-        })
-
-        return inFlight
-      }
-
-      return Promise.all(
-        dedupedSliceNames.map(sliceName => this.loadSliceDataJson(sliceName))
-      ).then(slicesData => {
-        // slicesData = [{ jsonPayload, sliceName: "headers-fr" }]
-
-        const slices = []
-        const dedupedStaticQueryHashes = [...pageStaticQueryHashes]
-        for (const { jsonPayload, sliceName } of Object.values(slicesData)) {
-          slices.push({ name: sliceName, ...jsonPayload })
-          for (const staticQueryHash of jsonPayload.staticQueryHashes) {
-            if (!dedupedStaticQueryHashes.includes(staticQueryHash)) {
-              dedupedStaticQueryHashes.push(staticQueryHash)
-            }
-          }
-        }
-
-        // In develop we have separate chunks for template and Head components
-        // to enable HMR (fast refresh requires single exports).
-        // In production we have shared chunk with both exports. Double loadComponent here
-        // will be deduped by webpack runtime resulting in single request and single module
-        // being loaded for both `component` and `head`.
-        // get list of components to get
-        const componentChunkPromises = Promise.all([
-          this.loadComponent(componentChunkName),
-          this.loadComponent(componentChunkName, `head`),
-          Promise.all(slices.map(loadSlice)),
-        ]).then(components => {
-          const [rootComponent, headComponent, sliceComponents] = components
-          finalResult.createdAt = new Date()
-          for (const sliceComponent of sliceComponents) {
-            if (!sliceComponent || sliceComponent instanceof Error) {
-              finalResult.status = PageResourceStatus.Error
-              finalResult.error = sliceComponent
-            }
-          }
-
-          if (!rootComponent || rootComponent instanceof Error) {
-            finalResult.status = PageResourceStatus.Error
-            finalResult.error = rootComponent
-          }
-
-          let pageResources
-          if (finalResult.status !== PageResourceStatus.Error) {
-            finalResult.status = PageResourceStatus.Success
-            if (result.notFound === true) {
-              finalResult.notFound = true
-            }
-            pageData = Object.assign(pageData, {
-              webpackCompilationHash: allData[0]
-                ? allData[0].webpackCompilationHash
-                : ``,
-            })
-            pageResources = toPageResources(
-              pageData,
-              rootComponent,
-              headComponent
-            )
-          }
-          // undefined if final result is an error
-          return pageResources
-        })
-
-        // get list of static queries to get
-        const staticQueryBatchPromise = Promise.all(
-          dedupedStaticQueryHashes.map(staticQueryHash => {
-            // Check for cache in case this static query result has already been loaded
-            if (this.staticQueryDb[staticQueryHash]) {
-              const jsonPayload = this.staticQueryDb[staticQueryHash]
-              return { staticQueryHash, jsonPayload }
-=======
         const finalResult = {}
 
         // In develop we have separate chunks for template and Head components
@@ -627,129 +509,179 @@
         }
 
         let pageData = result.payload
-        const { componentChunkName, staticQueryHashes = [] } = pageData
+        const {
+          componentChunkName,
+          staticQueryHashes: pageStaticQueryHashes = [],
+          slicesMap = {},
+        } = pageData
+
+        //     "slicesMap": {
+        //   "header": "header-fr",
+        //   "header-fr": "header-fr",
+        //   "about-author": "about-author",
+        //   "footer": "footer"
+        // }
 
         const finalResult = {}
 
-        // In develop we have separate chunks for template and Head components
-        // to enable HMR (fast refresh requires single exports).
-        // In production we have shared chunk with both exports. Double loadComponent here
-        // will be deduped by webpack runtime resulting in single request and single module
-        // being loaded for both `component` and `head`.
-        const componentChunkPromise = Promise.all([
-          this.loadComponent(componentChunkName),
-          this.loadComponent(componentChunkName, `head`),
-        ]).then(([component, head]) => {
-          finalResult.createdAt = new Date()
-          let pageResources
-          if (!component || component instanceof Error) {
-            finalResult.status = PageResourceStatus.Error
-            finalResult.error = component
-          } else {
-            finalResult.status = PageResourceStatus.Success
-            if (result.notFound === true) {
-              finalResult.notFound = true
->>>>>>> 5dbb1038
+        const dedupedSliceNames = Array.from(new Set(Object.values(slicesMap)))
+
+        const loadSlice = slice => {
+          if (this.slicesDb.has(slice.name)) {
+            return this.slicesDb.get(slice.name)
+          } else if (this.sliceInflightDb.has(slice.name)) {
+            return this.sliceInflightDb.get(slice.name)
+          }
+
+          const inFlight = this.loadComponent(slice.componentChunkName).then(
+            component => {
+              return {
+                component: preferDefault(component),
+                sliceContext: slice.result.sliceContext,
+                data: slice.result.data,
+              }
             }
-            pageData = Object.assign(pageData, {
-              webpackCompilationHash: allData[0]
-                ? allData[0].webpackCompilationHash
-                : ``,
+          )
+
+          this.sliceInflightDb.set(slice.name, inFlight)
+          inFlight.then(results => {
+            this.slicesDb.set(slice.name, results)
+            this.sliceInflightDb.delete(slice.name)
+          })
+
+          return inFlight
+        }
+
+        return Promise.all(
+          dedupedSliceNames.map(sliceName => this.loadSliceDataJson(sliceName))
+        ).then(slicesData => {
+          // slicesData = [{ jsonPayload, sliceName: "headers-fr" }]
+
+          const slices = []
+          const dedupedStaticQueryHashes = [...pageStaticQueryHashes]
+          for (const { jsonPayload, sliceName } of Object.values(slicesData)) {
+            slices.push({ name: sliceName, ...jsonPayload })
+            for (const staticQueryHash of jsonPayload.staticQueryHashes) {
+              if (!dedupedStaticQueryHashes.includes(staticQueryHash)) {
+                dedupedStaticQueryHashes.push(staticQueryHash)
+              }
+            }
+          }
+
+          // In develop we have separate chunks for template and Head components
+          // to enable HMR (fast refresh requires single exports).
+          // In production we have shared chunk with both exports. Double loadComponent here
+          // will be deduped by webpack runtime resulting in single request and single module
+          // being loaded for both `component` and `head`.
+          // get list of components to get
+          const componentChunkPromises = Promise.all([
+            this.loadComponent(componentChunkName),
+            this.loadComponent(componentChunkName, `head`),
+            Promise.all(slices.map(loadSlice)),
+          ]).then(components => {
+            const [rootComponent, headComponent, sliceComponents] = components
+            finalResult.createdAt = new Date()
+            for (const sliceComponent of sliceComponents) {
+              if (!sliceComponent || sliceComponent instanceof Error) {
+                finalResult.status = PageResourceStatus.Error
+                finalResult.error = sliceComponent
+              }
+            }
+
+            if (!rootComponent || rootComponent instanceof Error) {
+              finalResult.status = PageResourceStatus.Error
+              finalResult.error = rootComponent
+            }
+
+            let pageResources
+            if (finalResult.status !== PageResourceStatus.Error) {
+              finalResult.status = PageResourceStatus.Success
+              if (result.notFound === true) {
+                finalResult.notFound = true
+              }
+              pageData = Object.assign(pageData, {
+                webpackCompilationHash: allData[0]
+                  ? allData[0].webpackCompilationHash
+                  : ``,
+              })
+              pageResources = toPageResources(
+                pageData,
+                rootComponent,
+                headComponent
+              )
+            }
+            // undefined if final result is an error
+            return pageResources
+          })
+
+          // get list of static queries to get
+          const staticQueryBatchPromise = Promise.all(
+            dedupedStaticQueryHashes.map(staticQueryHash => {
+              // Check for cache in case this static query result has already been loaded
+              if (this.staticQueryDb[staticQueryHash]) {
+                const jsonPayload = this.staticQueryDb[staticQueryHash]
+                return { staticQueryHash, jsonPayload }
+              }
+
+              return this.memoizedGet(
+                `${__PATH_PREFIX__}/page-data/sq/d/${staticQueryHash}.json`
+              )
+                .then(req => {
+                  const jsonPayload = JSON.parse(req.responseText)
+                  return { staticQueryHash, jsonPayload }
+                })
+                .catch(() => {
+                  throw new Error(
+                    `We couldn't load "${__PATH_PREFIX__}/page-data/sq/d/${staticQueryHash}.json"`
+                  )
+                })
             })
-            pageResources = toPageResources(pageData, component, head)
-          }
-          // undefined if final result is an error
-          return pageResources
+          ).then(staticQueryResults => {
+            const staticQueryResultsMap = {}
+
+            staticQueryResults.forEach(({ staticQueryHash, jsonPayload }) => {
+              staticQueryResultsMap[staticQueryHash] = jsonPayload
+              this.staticQueryDb[staticQueryHash] = jsonPayload
+            })
+
+            return staticQueryResultsMap
+          })
+
+          return (
+            Promise.all([componentChunkPromises, staticQueryBatchPromise])
+              .then(([pageResources, staticQueryResults]) => {
+                let payload
+                if (pageResources) {
+                  payload = { ...pageResources, staticQueryResults }
+                  finalResult.payload = payload
+                  emitter.emit(`onPostLoadPageResources`, {
+                    page: payload,
+                    pageResources: payload,
+                  })
+                }
+
+                this.pageDb.set(pagePath, finalResult)
+
+                if (finalResult.error) {
+                  return {
+                    error: finalResult.error,
+                    status: finalResult.status,
+                  }
+                }
+
+                return payload
+              })
+              // when static-query fail to load we throw a better error
+              .catch(err => {
+                return {
+                  error: err,
+                  status: PageResourceStatus.Error,
+                }
+              })
+          )
         })
-
-<<<<<<< HEAD
-=======
-        const staticQueryBatchPromise = Promise.all(
-          staticQueryHashes.map(staticQueryHash => {
-            // Check for cache in case this static query result has already been loaded
-            if (this.staticQueryDb[staticQueryHash]) {
-              const jsonPayload = this.staticQueryDb[staticQueryHash]
-              return { staticQueryHash, jsonPayload }
-            }
-
->>>>>>> 5dbb1038
-            return this.memoizedGet(
-              `${__PATH_PREFIX__}/page-data/sq/d/${staticQueryHash}.json`
-            )
-              .then(req => {
-                const jsonPayload = JSON.parse(req.responseText)
-                return { staticQueryHash, jsonPayload }
-              })
-              .catch(() => {
-                throw new Error(
-                  `We couldn't load "${__PATH_PREFIX__}/page-data/sq/d/${staticQueryHash}.json"`
-                )
-              })
-<<<<<<< HEAD
-          })
-        ).then(staticQueryResults => {
-          const staticQueryResultsMap = {}
-
-          staticQueryResults.forEach(({ staticQueryHash, jsonPayload }) => {
-            staticQueryResultsMap[staticQueryHash] = jsonPayload
-            this.staticQueryDb[staticQueryHash] = jsonPayload
-          })
-=======
-          })
-        ).then(staticQueryResults => {
-          const staticQueryResultsMap = {}
-
-          staticQueryResults.forEach(({ staticQueryHash, jsonPayload }) => {
-            staticQueryResultsMap[staticQueryHash] = jsonPayload
-            this.staticQueryDb[staticQueryHash] = jsonPayload
-          })
->>>>>>> 5dbb1038
-
-          return staticQueryResultsMap
-        })
-
-        return (
-<<<<<<< HEAD
-          Promise.all([componentChunkPromises, staticQueryBatchPromise])
-=======
-          Promise.all([componentChunkPromise, staticQueryBatchPromise])
->>>>>>> 5dbb1038
-            .then(([pageResources, staticQueryResults]) => {
-              let payload
-              if (pageResources) {
-                payload = { ...pageResources, staticQueryResults }
-                finalResult.payload = payload
-                emitter.emit(`onPostLoadPageResources`, {
-                  page: payload,
-                  pageResources: payload,
-                })
-              }
-
-              this.pageDb.set(pagePath, finalResult)
-
-              if (finalResult.error) {
-                return {
-                  error: finalResult.error,
-                  status: finalResult.status,
-                }
-              }
-
-              return payload
-            })
-            // when static-query fail to load we throw a better error
-            .catch(err => {
-              return {
-                error: err,
-                status: PageResourceStatus.Error,
-              }
-            })
-        )
       })
-<<<<<<< HEAD
-    })
-=======
-    }
->>>>>>> 5dbb1038
+    }
 
     inFlightPromise
       .then(() => {
