--- conflicted
+++ resolved
@@ -63,70 +63,11 @@
     )
 
     const rawString = renderToString(routerElement)
-<<<<<<< HEAD
     const rootNode = parse(rawString)
-    const validHeadNodes = getValidHeadNodeForSSR(rootNode)
-=======
-    const headNodes = parse(rawString).childNodes
-
-    const validHeadNodes = []
-    const seenIds = new Map()
-
-    for (const node of headNodes) {
-      const { rawTagName } = node
-      const id = node.attributes?.id
-
-      if (!VALID_NODE_NAMES.includes(rawTagName)) {
-        warnForInvalidTags(rawTagName)
-        continue
-      }
-
-      if (rawTagName === `html`) {
-        setHtmlAttributes(node.attributes)
-        continue
-      }
-
-      if (rawTagName === `body`) {
-        setBodyAttributes(node.attributes)
-        continue
-      }
-
-      let element
-      const attributes = { ...node.attributes, "data-gatsby-head": true }
-
-      if (rawTagName === `script` || rawTagName === `style`) {
-        element = (
-          <node.rawTagName
-            {...attributes}
-            dangerouslySetInnerHTML={{
-              __html: node.text,
-            }}
-          />
-        )
-      } else {
-        element =
-          node.textContent.length > 0 ? (
-            <node.rawTagName {...attributes}>
-              {node.textContent}
-            </node.rawTagName>
-          ) : (
-            <node.rawTagName {...attributes} />
-          )
-      }
-
-      if (id) {
-        if (!seenIds.has(id)) {
-          validHeadNodes.push(element)
-          seenIds.set(id, validHeadNodes.length - 1)
-        } else {
-          const indexOfPreviouslyInsertedNode = seenIds.get(id)
-          validHeadNodes[indexOfPreviouslyInsertedNode] = element
-        }
-      } else {
-        validHeadNodes.push(element)
-      }
-    }
->>>>>>> fe65c295
+    const validHeadNodes = getValidHeadNodeForSSR(rootNode, {
+      setHtmlAttributes,
+      setBodyAttributes,
+    })
 
     setHeadComponents(validHeadNodes)
   }
